[package]
name = "sugar-cli"
version = "0.4.0"
edition = "2021"
description = "Command line tool for creating and managing Metaplex Candy Machines."
license = "Apache-2.0"
repository = "https://github.com/metaplex-foundation/sugar"
documentation = "https://docs.metaplex.com/sugar/introduction"

[[bin]]
name = "sugar"
path = "src/main.rs"

[dependencies]
anchor-client = "0.24.2"
anchor-lang = "0.24.2"
anchor-spl = "0.24.2"
anyhow = "1.0.52"
async-trait = "0.1.52"
aws-config = "0.9.0"
aws-sdk-s3 = "0.9.0"
bs58 = "0.4.0"
bundlr-sdk = { version = "0.1.0", features = ["solana"] }
chrono = "0.4.19"
clap = { version = "3.0.0", features = ["derive", "cargo"] }
console = "0.15.0"
ctrlc = "3.2.2"
data-encoding = "2.3.2"
futures = "0.3.19"
glob = "0.3.0"
indexmap = { version = "1.8.0", features = ["serde"] }
indicatif = { version = "0.16.2", features = ["rayon"] }
<<<<<<< HEAD
mpl-token-metadata = "1.1.0"
=======
mpl-token-metadata = "1.2.7"
>>>>>>> 6a89663c
mpl-candy-machine = { version = "4.0.0", features = ["no-entrypoint"] }
num_cpus = "1.13.1"
par-stream = { version = "0.10.0", features = ["runtime-tokio"] }
rand = "0.7.0"
rayon = "1.5.1"
regex = "1.5.4"
reqwest = { version = "0.11.9", features = ["json", "multipart"] }
ring = "0.16.20"
serde = { version = "1.0.133", features = ["derive"] }
serde_json = "1.0.74"
serde_yaml = "0.8.23"
shadow-drive-user-staking = "0.1.1"
shellexpand = "2.1.0"
solana-account-decoder = "1.8.0"
solana-client = "1.8.1"
solana-program = "1.8.1"
solana-transaction-status = "1.8.1"
spl-associated-token-account = "1.0.3"
spl-token = "3.2.0"
structopt = "0.3.25"
thiserror = "1.0.30"
tokio = "1.15.0"
tracing = { version = "0.1", features = ["log"] }
tracing-subscriber = { version = "0.3", features = ["registry", "env-filter"] }
tracing-bunyan-formatter = "0.3"
dialoguer = "0.10.0"
url = "2.2.2"<|MERGE_RESOLUTION|>--- conflicted
+++ resolved
@@ -30,11 +30,7 @@
 glob = "0.3.0"
 indexmap = { version = "1.8.0", features = ["serde"] }
 indicatif = { version = "0.16.2", features = ["rayon"] }
-<<<<<<< HEAD
-mpl-token-metadata = "1.1.0"
-=======
 mpl-token-metadata = "1.2.7"
->>>>>>> 6a89663c
 mpl-candy-machine = { version = "4.0.0", features = ["no-entrypoint"] }
 num_cpus = "1.13.1"
 par-stream = { version = "0.10.0", features = ["runtime-tokio"] }
