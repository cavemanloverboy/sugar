--- conflicted
+++ resolved
@@ -27,24 +27,12 @@
 use crate::utils::*;
 use crate::validate::parser::{check_name, check_seller_fee_basis_points, check_symbol, check_url};
 
-<<<<<<< HEAD
-/// The maximum config line bytes per transaction.
-const MAX_TRANSACTION_BYTES: usize = 1000;
-
-/// The maximum number of config lines per transaction.
-const MAX_TRANSACTION_LINES: usize = 17;
-
-struct TxInfo {
-    candy_pubkey: Pubkey,
-    chunk: Vec<(u32, ConfigLine)>,
-=======
 pub struct DeployArgs {
     pub config: String,
     pub cache: String,
     pub keypair: Option<String>,
     pub rpc_url: Option<String>,
     pub interrupted: Arc<AtomicBool>,
->>>>>>> 6a89663c
 }
 
 pub async fn process_deploy(args: DeployArgs) -> Result<()> {
@@ -230,11 +218,7 @@
             args.interrupted.store(false, Ordering::SeqCst);
 
             let errors = upload_config_lines(
-<<<<<<< HEAD
-                Arc::new(sugar_config),
-=======
                 Arc::clone(&sugar_config),
->>>>>>> 6a89663c
                 candy_pubkey,
                 &mut cache,
                 config_lines,
@@ -293,218 +277,6 @@
             );
         }
     }
-<<<<<<< HEAD
-    // adds the last chunk (if there is one)
-    if !current.is_empty() {
-        config_lines.push(current);
-    }
-
-    Ok(config_lines)
-}
-
-/// Send the `initialize_candy_machine` instruction to the candy machine program.
-fn initialize_candy_machine(
-    config_data: &ConfigData,
-    candy_account: &Keypair,
-    candy_machine_data: CandyMachineData,
-    treasury_wallet: Pubkey,
-    program: Program,
-) -> Result<Signature> {
-    let payer = program.payer();
-    let items_available = candy_machine_data.items_available;
-
-    let candy_account_size = CONFIG_ARRAY_START
-        + 4
-        + items_available as usize * CONFIG_LINE_SIZE
-        + 8
-        + 2 * (items_available as usize / 8 + 1);
-
-    info!(
-        "Initializing candy machine with account size of: {} and address of: {}",
-        candy_account_size,
-        candy_account.pubkey().to_string()
-    );
-
-    let mut tx = program
-        .request()
-        .instruction(system_instruction::create_account(
-            &payer,
-            &candy_account.pubkey(),
-            program
-                .rpc()
-                .get_minimum_balance_for_rent_exemption(candy_account_size)?,
-            candy_account_size as u64,
-            &program.id(),
-        ))
-        .signer(candy_account)
-        .accounts(nft_accounts::InitializeCandyMachine {
-            candy_machine: candy_account.pubkey(),
-            wallet: treasury_wallet,
-            authority: payer,
-            payer,
-            system_program: system_program::id(),
-            rent: sysvar::rent::ID,
-        })
-        .args(nft_instruction::InitializeCandyMachine {
-            data: candy_machine_data,
-        });
-
-    if let Some(token) = config_data.spl_token {
-        tx = tx.accounts(AccountMeta {
-            pubkey: token,
-            is_signer: false,
-            is_writable: false,
-        });
-    }
-
-    let sig = tx.send()?;
-
-    Ok(sig)
-}
-
-/// Send the config lines to the candy machine program.
-async fn upload_config_lines(
-    sugar_config: Arc<SugarConfig>,
-    candy_pubkey: Pubkey,
-    cache: &mut Cache,
-    config_lines: Vec<Vec<(u32, ConfigLine)>>,
-    interrupted: Arc<AtomicBool>,
-) -> Result<Vec<DeployError>> {
-    println!(
-        "Sending config line(s) in {} transaction(s): (Ctrl+C to abort)",
-        config_lines.len()
-    );
-
-    let pb = progress_bar_with_style(config_lines.len() as u64);
-
-    debug!("Num of config line chunks: {:?}", config_lines.len());
-    info!("Uploading config lines in chunks...");
-
-    let mut transactions = Vec::new();
-
-    for chunk in config_lines {
-        transactions.push(TxInfo {
-            candy_pubkey,
-            chunk,
-        });
-    }
-
-    let mut handles = Vec::new();
-
-    for tx in transactions.drain(0..cmp::min(transactions.len(), PARALLEL_LIMIT)) {
-        let tx_config = sugar_config.clone();
-        handles.push(tokio::spawn(async move {
-            add_config_lines(tx_config, tx).await
-        }));
-    }
-
-    let mut errors = Vec::new();
-
-    while !interrupted.load(Ordering::SeqCst) && !handles.is_empty() {
-        match select_all(handles).await {
-            (Ok(res), _index, remaining) => {
-                // independently if the upload was successful or not
-                // we continue to try the remaining ones
-                handles = remaining;
-
-                if res.is_ok() {
-                    let indices = res?;
-
-                    for index in indices {
-                        let item = cache.items.0.get_mut(&index.to_string()).unwrap();
-                        item.on_chain = true;
-                    }
-                    // updates the progress bar
-                    pb.inc(1);
-                } else {
-                    // user will need to retry the upload
-                    errors.push(DeployError::AddConfigLineFailed(format!(
-                        "Transaction error: {:?}",
-                        res.err().unwrap()
-                    )));
-                }
-            }
-            (Err(err), _index, remaining) => {
-                // user will need to retry the upload
-                errors.push(DeployError::AddConfigLineFailed(format!(
-                    "Transaction error: {:?}",
-                    err
-                )));
-                // ignoring all errors
-                handles = remaining;
-            }
-        }
-
-        if !transactions.is_empty() {
-            // if we are half way through, let spawn more transactions
-            if (PARALLEL_LIMIT - handles.len()) > (PARALLEL_LIMIT / 2) {
-                // saves the progress to the cache file
-                cache.sync_file()?;
-
-                for tx in transactions.drain(0..cmp::min(transactions.len(), PARALLEL_LIMIT / 2)) {
-                    let tx_config = sugar_config.clone();
-                    handles.push(tokio::spawn(async move {
-                        add_config_lines(tx_config, tx).await
-                    }));
-                }
-            }
-        }
-    }
-
-    if !errors.is_empty() {
-        pb.abandon_with_message(format!("{}", style("Deploy failed ").red().bold()));
-    } else if !transactions.is_empty() {
-        pb.abandon_with_message(format!("{}", style("Upload aborted ").red().bold()));
-        return Err(DeployError::AddConfigLineFailed(
-            "Not all config lines were deployed.".to_string(),
-        )
-        .into());
-    } else {
-        pb.finish_with_message(format!("{}", style("Deploy successful ").green().bold()));
-    }
-
-    // makes sure the cache file is updated
-    cache.sync_file()?;
-
-    Ok(errors)
-}
-
-/// Send the `add_config_lines` instruction to the candy machine program.
-async fn add_config_lines(sugar_config: Arc<SugarConfig>, tx_info: TxInfo) -> Result<Vec<u32>> {
-    let client = setup_client(&sugar_config)?;
-    let program = client.program(CANDY_MACHINE_ID);
-
-    let keypair = bs58::encode(sugar_config.keypair.to_bytes()).into_string();
-    let payer = Keypair::from_base58_string(&keypair);
-
-    // this will be used to update the cache
-    let mut indices: Vec<u32> = Vec::new();
-    // configLine does not implement clone, so we have to do this
-    let mut config_lines: Vec<ConfigLine> = Vec::new();
-    // start index
-    let start_index = tx_info.chunk[0].0;
-
-    for (index, line) in tx_info.chunk {
-        indices.push(index);
-        config_lines.push(line);
-    }
-
-    let _sig = program
-        .request()
-        .accounts(nft_accounts::AddConfigLines {
-            candy_machine: tx_info.candy_pubkey,
-            authority: program.payer(),
-        })
-        .args(nft_instruction::AddConfigLines {
-            index: start_index,
-            config_lines,
-        })
-        .signer(&payer)
-        .send()?;
-
-    Ok(indices)
-=======
 
     Ok(())
->>>>>>> 6a89663c
 }