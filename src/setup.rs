use anchor_client::{
    solana_sdk::{
        commitment_config::CommitmentConfig,
        signature::{keypair::Keypair, read_keypair_file},
    },
    Client, Cluster,
};
use anyhow::{anyhow, Result};
use std::rc::Rc;
use tracing::error;

use crate::config::data::SugarConfig;
use crate::constants::{DEFAULT_KEYPATH, DEFAULT_RPC_DEVNET};
use crate::parse::*;

pub fn setup_client(sugar_config: &SugarConfig) -> Result<Client> {
    let rpc_url = sugar_config.rpc_url.clone();
    let ws_url = rpc_url.replace("http", "ws");
    let cluster = Cluster::Custom(rpc_url, ws_url);

    let key_bytes = sugar_config.keypair.to_bytes();
<<<<<<< HEAD
    let payer = Rc::new(Keypair::from_bytes(&key_bytes)?);

    let opts = CommitmentConfig::finalized();
    Ok(Client::new_with_options(cluster, payer, opts))
=======
    let signer = Rc::new(Keypair::from_bytes(&key_bytes)?);

    let opts = CommitmentConfig::confirmed();
    Ok(Client::new_with_options(cluster, signer, opts))
>>>>>>> 6a89663c
}

pub fn sugar_setup(
    keypair_opt: Option<String>,
    rpc_url_opt: Option<String>,
) -> Result<SugarConfig> {
    let sol_config_option = parse_solana_config();

    let rpc_url = match rpc_url_opt {
        Some(rpc_url) => rpc_url,
        None => match sol_config_option {
            Some(ref sol_config) => sol_config.json_rpc_url.clone(),
            None => String::from(DEFAULT_RPC_DEVNET),
        },
    };

    let keypair = match keypair_opt {
        Some(keypair_path) => match read_keypair_file(&keypair_path) {
            Ok(keypair) => keypair,
            Err(e) => {
                error!("Failed to read keypair file: {}", e);
                return Err(anyhow!(
                    "Failed to read keypair file: {}, {}",
                    keypair_path,
                    e
                ));
            }
        },

        None => match sol_config_option {
            Some(ref sol_config) => match read_keypair_file(&sol_config.keypair_path) {
                Ok(keypair) => keypair,
                Err(e) => {
                    error!(
                        "Failed to read keypair file: {}, {}",
                        &sol_config.keypair_path, e
                    );
                    return Err(anyhow!(
                        "Failed to read keypair file: {}, {}",
                        &sol_config.keypair_path,
                        e
                    ));
                }
            },
            None => match read_keypair_file(&*shellexpand::tilde(DEFAULT_KEYPATH)) {
                Ok(keypair) => keypair,
                Err(e) => {
                    error!("Failed to read keypair file: {}, {}", DEFAULT_KEYPATH, e);
                    return Err(anyhow!(
                        "Failed to read keypair file: {}, {}",
                        DEFAULT_KEYPATH,
                        e
                    ));
                }
            },
        },
    };

    Ok(SugarConfig { rpc_url, keypair })
}<|MERGE_RESOLUTION|>--- conflicted
+++ resolved
@@ -19,17 +19,10 @@
     let cluster = Cluster::Custom(rpc_url, ws_url);
 
     let key_bytes = sugar_config.keypair.to_bytes();
-<<<<<<< HEAD
-    let payer = Rc::new(Keypair::from_bytes(&key_bytes)?);
-
-    let opts = CommitmentConfig::finalized();
-    Ok(Client::new_with_options(cluster, payer, opts))
-=======
     let signer = Rc::new(Keypair::from_bytes(&key_bytes)?);
 
     let opts = CommitmentConfig::confirmed();
     Ok(Client::new_with_options(cluster, signer, opts))
->>>>>>> 6a89663c
 }
 
 pub fn sugar_setup(
