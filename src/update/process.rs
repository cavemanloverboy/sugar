use std::str::FromStr;

use anchor_client::solana_sdk::pubkey::Pubkey;
use anchor_lang::prelude::AccountMeta;
use anyhow::Result;
use console::style;
use mpl_candy_machine::{
    accounts as nft_accounts, instruction as nft_instruction, CandyMachineData,
};
use spl_associated_token_account::get_associated_token_address;

<<<<<<< HEAD
use crate::candy_machine::CANDY_MACHINE_ID;
use crate::candy_machine::{get_candy_machine_state, parse_config_price};
use crate::common::*;
use crate::config::{data::*, parser::get_config_data};
use crate::parse::parse_client_error;
use crate::utils::{check_spl_token, check_spl_token_account, spinner_with_style};
use crate::{cache::load_cache, config::data::ConfigData};
=======
use crate::{
    cache::load_cache,
    candy_machine::{get_candy_machine_state, parse_config_price, CANDY_MACHINE_ID},
    common::*,
    config::{
        data::{ConfigData, *},
        parser::get_config_data,
    },
    utils::{check_spl_token, check_spl_token_account, spinner_with_style},
};
>>>>>>> 5a4b69d7

pub struct UpdateArgs {
    pub keypair: Option<String>,
    pub rpc_url: Option<String>,
    pub cache: String,
    pub new_authority: Option<String>,
    pub config: String,
    pub candy_machine: Option<String>,
}

pub fn process_update(args: UpdateArgs) -> Result<()> {
    let sugar_config = sugar_setup(args.keypair, args.rpc_url)?;
    let client = setup_client(&sugar_config)?;
    let config_data = get_config_data(&args.config)?;

    // the candy machine id specified takes precedence over the one from the cache

    let candy_machine_id = match args.candy_machine {
        Some(candy_machine_id) => candy_machine_id,
        None => {
            let cache = load_cache(&args.cache, false)?;
            cache.program.candy_machine
        }
    };

    let candy_pubkey = match Pubkey::from_str(&candy_machine_id) {
        Ok(candy_pubkey) => candy_pubkey,
        Err(_) => {
            let error = anyhow!("Failed to parse candy machine id: {}", candy_machine_id);
            error!("{:?}", error);
            return Err(error);
        }
    };

    println!(
        "{} {}Loading candy machine",
        style("[1/2]").bold().dim(),
        LOOKING_GLASS_EMOJI
    );
    println!("{} {}", style("Candy machine ID:").bold(), candy_machine_id);

    let pb = spinner_with_style();
    pb.set_message("Connecting...");

    let candy_machine_state = get_candy_machine_state(&sugar_config, &candy_pubkey)?;
    let candy_machine_data =
        create_candy_machine_data(&client, &config_data, candy_machine_state.data)?;

    pb.finish_with_message("Done");

    println!(
        "\n{} {}Updating configuration",
        style("[2/2]").bold().dim(),
        COMPUTER_EMOJI
    );

    let mut remaining_accounts: Vec<AccountMeta> = Vec::new();

    if config_data.spl_token.is_some() {
        if let Some(token) = config_data.spl_token {
            remaining_accounts.push(AccountMeta {
                pubkey: token,
                is_signer: false,
                is_writable: false,
            })
        }
    }

    let program = client.program(CANDY_MACHINE_ID);

    let treasury_account = match config_data.spl_token {
        Some(spl_token) => {
            let spl_token_account_figured = if config_data.spl_token_account.is_some() {
                config_data.spl_token_account
            } else {
                Some(get_associated_token_address(&program.payer(), &spl_token))
            };

            if config_data.sol_treasury_account.is_some() {
                return Err(anyhow!("If spl-token-account or spl-token is set then sol-treasury-account cannot be set"));
            }

            // validates the mint address of the token accepted as payment
            check_spl_token(&program, &spl_token.to_string())?;

            if let Some(token_account) = spl_token_account_figured {
                // validates the spl token wallet to receive proceedings from SPL token payments
                check_spl_token_account(&program, &token_account.to_string())?;
                token_account
            } else {
                return Err(anyhow!(
                    "If spl-token is set, spl-token-account must also be set"
                ));
            }
        }
        None => match config_data.sol_treasury_account {
            Some(sol_treasury_account) => sol_treasury_account,
            None => sugar_config.keypair.pubkey(),
        },
    };

    let mut builder = program
        .request()
        .accounts(nft_accounts::UpdateCandyMachine {
            candy_machine: candy_pubkey,
            authority: program.payer(),
            wallet: treasury_account,
        })
        .args(nft_instruction::UpdateCandyMachine {
            data: candy_machine_data,
        });

    if !remaining_accounts.is_empty() {
        for account in remaining_accounts {
            builder = builder.accounts(account);
        }
    }

    let pb = spinner_with_style();
    pb.set_message("Sending update transaction...");

    let update_signature = match builder.send() {
        Ok(update_signature) => update_signature,
        Err(error) => {
            let e = parse_client_error(error)?;
            return Err(anyhow!("{e}"));
        }
    };

    pb.finish_with_message(format!(
        "{} {}",
        style("Update signature:").bold(),
        update_signature
    ));

    if let Some(new_authority) = args.new_authority {
        let pb = spinner_with_style();
        pb.set_message("Sending update authority transaction...");

        let new_authority_pubkey = Pubkey::from_str(&new_authority)?;
        let builder = program
            .request()
            .accounts(nft_accounts::UpdateCandyMachine {
                candy_machine: candy_pubkey,
                authority: program.payer(),
                wallet: treasury_account,
            })
            .args(nft_instruction::UpdateAuthority {
                new_authority: Some(new_authority_pubkey),
            });

        let authority_signature = builder.send()?;
        pb.finish_with_message(format!(
            "{} {}",
            style("Authority signature:").bold(),
            authority_signature
        ));
    }

    Ok(())
}

fn create_candy_machine_data(
    client: &Client,
    config: &ConfigData,
    candy_machine: CandyMachineData,
) -> Result<CandyMachineData> {
    info!("{:?}", config.go_live_date);
    let go_live_date: Option<i64> = go_live_date_as_timestamp(&config.go_live_date)?;

    let end_settings = config.end_settings.as_ref().map(|s| s.into_candy_format());

    let whitelist_mint_settings = config
        .whitelist_mint_settings
        .as_ref()
        .map(|s| s.into_candy_format());

    let hidden_settings = config
        .hidden_settings
        .as_ref()
        .map(|s| s.into_candy_format());

    let gatekeeper = config.gatekeeper.as_ref().map(|g| g.into_candy_format());

    let price = parse_config_price(client, config)?;

    let creators = config
        .creators
        .clone()
        .into_iter()
        .map(|c| c.into_candy_format())
        .collect::<Result<Vec<mpl_candy_machine::Creator>>>()?;

    let data = CandyMachineData {
        uuid: candy_machine.uuid,
        price,
        symbol: config.symbol.clone(),
        seller_fee_basis_points: config.seller_fee_basis_points,
        max_supply: 0,
        is_mutable: config.is_mutable,
        retain_authority: config.retain_authority,
        go_live_date,
        end_settings,
        creators,
        whitelist_mint_settings,
        hidden_settings,
        items_available: config.number,
        gatekeeper,
    };
    Ok(data)
}<|MERGE_RESOLUTION|>--- conflicted
+++ resolved
@@ -9,15 +9,6 @@
 };
 use spl_associated_token_account::get_associated_token_address;
 
-<<<<<<< HEAD
-use crate::candy_machine::CANDY_MACHINE_ID;
-use crate::candy_machine::{get_candy_machine_state, parse_config_price};
-use crate::common::*;
-use crate::config::{data::*, parser::get_config_data};
-use crate::parse::parse_client_error;
-use crate::utils::{check_spl_token, check_spl_token_account, spinner_with_style};
-use crate::{cache::load_cache, config::data::ConfigData};
-=======
 use crate::{
     cache::load_cache,
     candy_machine::{get_candy_machine_state, parse_config_price, CANDY_MACHINE_ID},
@@ -26,9 +17,9 @@
         data::{ConfigData, *},
         parser::get_config_data,
     },
+    parse::parse_client_error,
     utils::{check_spl_token, check_spl_token_account, spinner_with_style},
 };
->>>>>>> 5a4b69d7
 
 pub struct UpdateArgs {
     pub keypair: Option<String>,
