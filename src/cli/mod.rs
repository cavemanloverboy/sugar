use clap::{Parser, Subcommand};

use crate::constants::DEFAULT_ASSETS;
use crate::constants::DEFAULT_CACHE;
use crate::constants::DEFAULT_CONFIG;

#[derive(Parser)]
#[clap(author, version, about)]
pub struct Cli {
    /// Log level: trace, debug, info, warn, error, off
    #[clap(short, long, global = true)]
    pub log_level: Option<String>,

    #[clap(subcommand)]
    pub command: Commands,
}

#[derive(Subcommand)]
pub enum Commands {
    /// Interactive process to create the config file
<<<<<<< HEAD
    CreateConfig {
        /// Path to the config file
        #[clap(short, long)]
        config: Option<String>,

        /// RPC Url
        #[clap(short, long)]
        rpc_url: Option<String>,

        /// Path to the keypair file [default: solana config or "~/.config/solana/id.json"]
        #[clap(short, long)]
        keypair: Option<String>,
    },
=======
    CreateConfig,
    /// Create a candy machine deployment from assets
>>>>>>> 7fbda607
    Launch {
        /// Path to the directory with the assets to upload
        #[clap(default_value = DEFAULT_ASSETS)]
        assets_dir: String,

        /// Path to the keypair file [default: solana config or "~/.config/solana/id.json"]
        #[clap(short, long)]
        keypair: Option<String>,

        /// Path to the config file
        #[clap(short, long, default_value = DEFAULT_CONFIG)]
        config: String,

        /// RPC Url
        #[clap(short, long)]
        rpc_url: Option<String>,

        /// Path to the cache file
        #[clap(long, default_value = DEFAULT_CACHE)]
        cache: String,

        /// Strict mode: validate against JSON metadata standard exactly
        #[clap(long)]
        strict: bool,
    },
    /// Mint one NFT from candy machine
    Mint {
        /// Path to the keypair file, uses Sol config or defaults to "~/.config/solana/id.json"
        #[clap(short, long)]
        keypair: Option<String>,

        /// RPC Url
        #[clap(short, long)]
        rpc_url: Option<String>,

        /// Path to the cache file, defaults to "cache.json"
        #[clap(long, default_value = "cache.json")]
        cache: String,

        /// Amount of NFTs to be minted in bulk
        #[clap(short, long)]
        number: Option<u64>,
    },

    /// Update the candy machine config on-chain
    Update {
        /// Path to the config file, defaults to "config.json"
        #[clap(short, long, default_value = "config.json")]
        config: String,

        /// Path to the keypair file, uses Sol config or defaults to "~/.config/solana/id.json"
        #[clap(short, long)]
        keypair: Option<String>,

        /// RPC Url
        #[clap(short, long)]
        rpc_url: Option<String>,

        /// Path to the cache file, defaults to "cache.json"
        #[clap(long, default_value = "cache.json")]
        cache: String,

        /// Pubkey for the new authority
        #[clap(short, long)]
        new_authority: Option<String>,
    },

    /// Deploy cache items into candy machine config on-chain
    Deploy {
        /// Assets directory to upload, defaults to "assets"
        #[clap(default_value = "assets")]
        assets_dir: String,

        /// Path to the config file, defaults to "config.json"
        #[clap(short, long, default_value = "config.json")]
        config: String,

        /// Path to the keypair file, uses Sol config or defaults to "~/.config/solana/id.json"
        #[clap(short, long)]
        keypair: Option<String>,

        /// RPC Url
        #[clap(short, long)]
        rpc_url: Option<String>,

        /// Path to the cache file, defaults to "cache.json"
        #[clap(long, default_value = "cache.json")]
        cache: String,
    },

    /// Upload assets to storage and creates the cache config
    Upload {
        /// Path to the directory with the assets to upload
        #[clap(default_value = DEFAULT_ASSETS)]
        assets_dir: String,

        /// Path to the config file
        #[clap(short, long, default_value = DEFAULT_CONFIG)]
        config: String,

        /// Path to the keypair file [default: solana config or "~/.config/solana/id.json"]
        #[clap(short, long)]
        keypair: Option<String>,

        /// RPC Url
        #[clap(short, long)]
        rpc_url: Option<String>,

        /// Path to the cache file
        #[clap(long, default_value = DEFAULT_CACHE)]
        cache: String,
    },

    /// Withdraw funds from candy machine account closing it
    Withdraw {
        /// Address of candy machine to withdraw funds from.
        candy_machine: Option<String>,

        /// Path to the keypair file, uses Sol config or defaults to "~/.config/solana/id.json"
        #[clap(short, long)]
        keypair: Option<String>,

        /// RPC Url
        #[clap(short, long)]
        rpc_url: Option<String>,

        /// List available candy machines, no withdraw performed
        #[clap(long)]
        list: bool,
    },

    /// Validate JSON metadata files
    Validate {
        /// Assets directory to upload, defaults to "assets"
        #[clap(default_value = "assets")]
        assets_dir: String,

        /// Strict mode: validate against JSON metadata standard exactly
        #[clap(long)]
        strict: bool,
    },

    /// Verify uploaded data
    Verify {
        /// Path to the keypair file, uses Sol config or defaults to "~/.config/solana/id.json"
        #[clap(short, long)]
        keypair: Option<String>,

        /// RPC Url
        #[clap(short, long)]
        rpc_url: Option<String>,

        /// Path to the cache file, defaults to "cache.json"
        #[clap(long, default_value = "cache.json")]
        cache: String,
    },

    /// Show the on-chain config of an existing candy machine
    Show {
        /// Path to the keypair file, uses Sol config or defaults to "~/.config/solana/id.json"
        #[clap(short, long)]
        keypair: Option<String>,

        /// RPC Url
        #[clap(short, long)]
        rpc_url: Option<String>,

        /// Path to the cache file, defaults to "cache.json"
        #[clap(long, default_value = "cache.json")]
        cache: String,

        /// Address of candy machine
        candy_machine: Option<String>,
    },
}<|MERGE_RESOLUTION|>--- conflicted
+++ resolved
@@ -18,7 +18,6 @@
 #[derive(Subcommand)]
 pub enum Commands {
     /// Interactive process to create the config file
-<<<<<<< HEAD
     CreateConfig {
         /// Path to the config file
         #[clap(short, long)]
@@ -32,10 +31,7 @@
         #[clap(short, long)]
         keypair: Option<String>,
     },
-=======
-    CreateConfig,
     /// Create a candy machine deployment from assets
->>>>>>> 7fbda607
     Launch {
         /// Path to the directory with the assets to upload
         #[clap(default_value = DEFAULT_ASSETS)]
