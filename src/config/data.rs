--- conflicted
+++ resolved
@@ -299,40 +299,9 @@
     NftStorage,
 }
 
-<<<<<<< HEAD
-impl Default for UploadMethod {
-    fn default() -> UploadMethod {
-        UploadMethod::Bundlr
-    }
-}
-
-impl FromStr for UploadMethod {
-    type Err = ConfigError;
-
-    fn from_str(s: &str) -> Result<Self, Self::Err> {
-        match s.to_lowercase().as_str() {
-            "bundlr" => Ok(UploadMethod::Bundlr),
-            "aws" => Ok(UploadMethod::AWS),
-            "shdw" => Ok(UploadMethod::ShadowDrive),
-            "nft_storage" => Ok(UploadMethod::NftStorage),
-            _ => Err(ConfigError::InvalidUploadMethod(s.to_string())),
-        }
-    }
-}
-
-impl ToString for UploadMethod {
-    fn to_string(&self) -> String {
-        match self {
-            UploadMethod::Bundlr => "bundlr".to_string(),
-            UploadMethod::AWS => "aws".to_string(),
-            UploadMethod::ShadowDrive => "shdw".to_string(),
-            UploadMethod::NftStorage => "nft_storage".to_string(),
-        }
-=======
 impl fmt::Display for UploadMethod {
     fn fmt(&self, f: &mut fmt::Formatter) -> fmt::Result {
         write!(f, "{:?}", self)
->>>>>>> 27e886f1
     }
 }
 
